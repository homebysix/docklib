repos:
  - repo: https://github.com/pre-commit/pre-commit-hooks
    rev: v6.0.0
    hooks:
      - id: check-added-large-files
        args: [--maxkb=100]
      - id: check-ast
      - id: check-case-conflict
      - id: check-docstring-first
      - id: check-merge-conflict
      - id: fix-byte-order-marker
      - id: mixed-line-ending
      - id: no-commit-to-branch
        args: [--branch, main]
      - id: trailing-whitespace
        args: [--markdown-linebreak-ext=md]
  - repo: https://github.com/psf/black
    rev: 25.1.0
    hooks:
      - id: black
<<<<<<< HEAD
  - repo: https://github.com/adamchainz/blacken-docs
=======
  - repo: https://github.com/asottile/blacken-docs
>>>>>>> f44f264c
    rev: 1.19.1
    hooks:
      - id: blacken-docs
        additional_dependencies: [black==25.1.0]
  - repo: https://github.com/asottile/pyupgrade
    rev: v3.20.0
    hooks:
      - id: pyupgrade
        args: [--py39-plus]
  - repo: https://github.com/pre-commit/mirrors-mypy
    rev: v1.17.1
    hooks:
      - id: mypy
        exclude: tests/<|MERGE_RESOLUTION|>--- conflicted
+++ resolved
@@ -18,11 +18,7 @@
     rev: 25.1.0
     hooks:
       - id: black
-<<<<<<< HEAD
-  - repo: https://github.com/adamchainz/blacken-docs
-=======
   - repo: https://github.com/asottile/blacken-docs
->>>>>>> f44f264c
     rev: 1.19.1
     hooks:
       - id: blacken-docs
